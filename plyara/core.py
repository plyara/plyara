--- conflicted
+++ resolved
@@ -68,15 +68,9 @@
     YARA_VERSION = StrictVersion('4.0.0')
 
     EXCLUSIVE_TEXT_MODIFIERS = {'nocase', 'xor', 'base64'}
-<<<<<<< HEAD
 
     COMPARISON_OPERATORS = {'==', '!=', '>', '<', '>=', '<=', }
 
-=======
-
-    COMPARISON_OPERATORS = {'==', '!=', '>', '<', '>=', '<=', }
-
->>>>>>> 2968681d
     IMPORT_OPTIONS = {'pe',
                       'elf',
                       'cuckoo',
@@ -533,23 +527,6 @@
         else:
             self._process_string_with_escapes(t, escape_chars=self.STRING_ESCAPE_CHARS)
 
-<<<<<<< HEAD
-=======
-        if t.lexer.escape == 1 and t.value in self.STRING_ESCAPE_CHARS or t.value == '\\':
-            t.lexer.escape ^= 1
-            if t.value == 'x':
-                t.lexer.hex_escape = 2
-        elif t.lexer.hex_escape > 0:
-            if t.value.lower() in hexdigits:
-                t.lexer.hex_escape -= 1
-            else:
-                raise ParseTypeError('Invalid hex character: {!r}, at line: {}'.format(t.value, t.lexer.lineno),
-                                     t.lexer.lineno, t.lexer.lexpos)
-        elif t.lexer.escape == 1:
-            raise ParseTypeError('Invalid escape sequence: \\{}, at line: {}'.format(t.value, t.lexer.lineno),
-                                 t.lexer.lineno, t.lexer.lexpos)
-
->>>>>>> 2968681d
     t_STRING_ignore = ''
 
     @staticmethod
@@ -681,23 +658,7 @@
 
     def t_REXSTRING_value(self, t):
         r'.'
-<<<<<<< HEAD
         self._process_string_with_escapes(t)
-=======
-        if t.lexer.escape == 1 or t.value == '\\':
-            t.lexer.escape ^= 1
-            if t.value == 'x':
-                t.lexer.hex_escape = 2
-        elif t.lexer.hex_escape > 0:
-            if t.value.lower() in hexdigits:
-                t.lexer.hex_escape -= 1
-            else:
-                raise ParseTypeError('Invalid hex character: {!r}, at line: {}'.format(t.value, t.lexer.lineno),
-                                     t.lexer.lineno, t.lexer.lexpos)
-        elif t.lexer.escape == 1:
-            raise ParseTypeError('Invalid escape sequence: \\{}, at line: {}'.format(t.value, t.lexer.lineno),
-                                 t.lexer.lineno, t.lexer.lexpos)
->>>>>>> 2968681d
 
     t_REXSTRING_ignore = ''
 
@@ -730,11 +691,7 @@
 
     @staticmethod
     def t_STRINGNAME_LENGTH(t):
-<<<<<<< HEAD
         r'![0-9a-zA-Z\-_]*[*]?(?!=)'
-=======
-        r'![0-9a-zA-Z\-_*]*'
->>>>>>> 2968681d
         t.value = t.value
 
         return t
@@ -987,43 +944,7 @@
                                 | BASE64 base64_with_args
                                 | BASE64WIDE base64_with_args
                                 | PRIVATE'''
-<<<<<<< HEAD
         self._add_string_modifier(p)
-=======
-        mod_str = p[1]
-        has_args = True if len(p) > 2 else False
-        compat_issue = self._check_modifier_compatibility(mod_str, has_args)
-        if compat_issue:
-            message = compat_issue.format(p.lineno(1))
-            raise ParseTypeError(message, p.lineno, p.lexpos)
-
-        if mod_str in self.string_modifiers:
-            message = 'Duplicate string modifier {} on line {}'.format(mod_str, p.lineno(1))
-            raise ParseTypeError(message, p.lineno, p.lexpos)
-
-        if mod_str in self.EXCLUSIVE_TEXT_MODIFIERS:
-            prev_mods = {x for x in self.string_modifiers if isinstance(x, str)}
-            excluded_modifiers = prev_mods & ({mod_str} ^ self.EXCLUSIVE_TEXT_MODIFIERS)
-            if excluded_modifiers:
-                prev_mod_str = excluded_modifiers.pop()
-                message = ('Mutually exclusive string modifier use of {} on line {} after {} usage'
-                           .format(mod_str, p.lineno(1), prev_mod_str))
-                raise ParseTypeError(message, p.lineno, p.lexpos)
-        if self.string_modifiers:
-            # Convert previously created modifiers with args to strings
-            if mod_str.startswith('base64') and isinstance(self.string_modifiers[-1], YaraBase64):
-                if mod_str == 'base64wide':
-                    self.string_modifiers[-1].modifier_name = 'base64wide'
-                    logger.debug('Corrected base64 string modifier to base64wide')
-                self.string_modifiers[-1] = str(self.string_modifiers[-1])
-                return
-            elif mod_str == 'xor' and isinstance(self.string_modifiers[-1], YaraXor):
-                self.string_modifiers[-1] = str(self.string_modifiers[-1])
-                logger.debug('Modified xor string was already added')
-                return
-        self._add_element(ElementTypes.STRINGS_MODIFIER, mod_str)
-        logger.debug('Matched a string modifier: {}'.format(mod_str))
->>>>>>> 2968681d
 
     @staticmethod
     def p_regex_text_string_modifiers(p):
@@ -1036,23 +957,7 @@
                                 | WIDE
                                 | FULLWORD
                                 | PRIVATE'''
-<<<<<<< HEAD
         self._add_string_modifier(p)
-=======
-        mod_str = p[1]
-        has_args = True if len(p) > 2 else False
-        compat_issue = self._check_modifier_compatibility(mod_str, has_args)
-        if compat_issue:
-            message = compat_issue.format(p.lineno(1))
-            raise ParseTypeError(message, p.lineno, p.lexpos)
-
-        if mod_str in self.string_modifiers:
-            message = 'Duplicate string modifier {} on line {}'.format(mod_str, p.lineno(1))
-            raise ParseTypeError(message, p.lineno, p.lexpos)
-
-        self._add_element(ElementTypes.STRINGS_MODIFIER, mod_str)
-        logger.debug('Matched a string modifier: {}'.format(mod_str))
->>>>>>> 2968681d
 
     @staticmethod
     def p_byte_string_modifiers(p):
@@ -1061,23 +966,7 @@
 
     def p_byte_string_modifer(self, p):
         '''byte_string_modifer : PRIVATE'''
-<<<<<<< HEAD
         self._add_string_modifier(p)
-=======
-        mod_str = p[1]
-        has_args = True if len(p) > 2 else False
-        compat_issue = self._check_modifier_compatibility(mod_str, has_args)
-        if compat_issue:
-            message = compat_issue.format(p.lineno(1))
-            raise ParseTypeError(message, p.lineno, p.lexpos)
-
-        if mod_str in self.string_modifiers:
-            message = 'Duplicate string modifier {} on line {}'.format(mod_str, p.lineno(1))
-            raise ParseTypeError(message, p.lineno, p.lexpos)
-
-        self._add_element(ElementTypes.STRINGS_MODIFIER, mod_str)
-        logger.debug('Matched a string modifier: {}'.format(mod_str))
->>>>>>> 2968681d
 
     def p_xor_mod_args(self, p):
         '''xor_mod_args : LPAREN NUM RPAREN
@@ -1227,7 +1116,6 @@
             message = 'Unknown text {} for token of type {} on line {}'.format(p.value, p.type, p.lineno)
             raise ParseTypeError(message, p.lineno, p.lexpos)
 
-<<<<<<< HEAD
     @staticmethod
     def _process_string_with_escapes(t, escape_chars=None):
         if escape_chars is None:
@@ -1281,8 +1169,6 @@
             self._add_element(ElementTypes.STRINGS_MODIFIER, mod_str)
             logger.debug('Matched a string modifier: {}'.format(mod_str))
 
-=======
->>>>>>> 2968681d
     def _check_modifier_compatibility(self, string_modifier, modifier_has_args):
         if string_modifier == 'xor' and self.YARA_VERSION < StrictVersion('3.8.0'):
             message = ('{} modifier on line {{}} not available in YARA {}'
@@ -1299,43 +1185,25 @@
 
 
 class YaraXor(str):
-<<<<<<< HEAD
     """YARA xor string modifier"""
 
     def __init__(self, xor_range=None):
         """Create YARA xor str object"""
-=======
-    """YARA xor string modifier."""
-
-    def __init__(self, xor_range=None):
-        """Initialize XOR string modifier."""
->>>>>>> 2968681d
         str.__init__(self)
         self.modifier_name = 'xor'
         self.modifier_list = xor_range if xor_range is not None else []
 
     def __str__(self):
-<<<<<<< HEAD
         """Get str of YARA xor keyword"""
-=======
-        """Return the string representation."""
->>>>>>> 2968681d
         if len(self.modifier_list) == 0:
             return self.modifier_name
         return '{}({})'.format(
             self.modifier_name,
             '-'.join(["{0:#0{1}x}".format(x, 4) for x in self.modifier_list])
-<<<<<<< HEAD
             )
 
     def __repr__(self):
         """Get repr of YARA xor keyword"""
-=======
-        )
-
-    def __repr__(self):
-        """Return the object representation."""
->>>>>>> 2968681d
         if len(self.modifier_list) == 0:
             return '{}()'.format(self.__class__.__name__)
         else:
@@ -1343,38 +1211,23 @@
 
 
 class YaraBase64(str):
-<<<<<<< HEAD
     """YARA base64 string modifier"""
 
     def __init__(self, modifier_alphabet=None, modifier_name='base64'):
         """Create YARA base64 str object"""
-=======
-    """YARA base64 string modifier for easier printing."""
-
-    def __init__(self, modifier_alphabet=None, modifier_name='base64'):
-        """Initialize base64 string modifier."""
->>>>>>> 2968681d
         str.__init__(self)
         self.modifier_name = 'base64' if modifier_name != 'base64wide' else 'base64wide'
         self.modifier_alphabet = modifier_alphabet
 
     def __str__(self):
-<<<<<<< HEAD
         """Get str of YARA base64 keyword"""
-=======
-        """Return the string representation."""
->>>>>>> 2968681d
         if self.modifier_alphabet is None:
             return '{}'.format(self.modifier_name)
         else:
             return '{}("{}")'.format(self.modifier_name, self.modifier_alphabet)
 
     def __repr__(self):
-<<<<<<< HEAD
         """Get repr of YARA base64 keyword"""
-=======
-        """Return the object representation."""
->>>>>>> 2968681d
         if self.modifier_alphabet is None:
             return '{}()'.format(self.__class__.__name__)
         else:
