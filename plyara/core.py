--- conflicted
+++ resolved
@@ -20,19 +20,12 @@
 large sets of YARA rules, such as extracting indicators, updating attributes, and analyzing a corpus. Other applications
 include linters and dependency checkers.
 """
-import codecs
 import enum
 import logging
 import string
 import tempfile
 import re
 
-<<<<<<< HEAD
-=======
-from distutils.version import StrictVersion
-from string import hexdigits
-
->>>>>>> 39a0cbb1
 import ply.lex as lex
 import ply.yacc as yacc
 
@@ -524,25 +517,9 @@
             t.lexer.begin('INITIAL')
 
             return t
-<<<<<<< HEAD
-
-        if t.lexer.escape == 1 and t.value in self.STRING_ESCAPE_CHARS or t.value == '\\':
-            t.lexer.escape ^= 1
-            if t.value == 'x':
-                t.lexer.hex_escape = 2
-        elif t.lexer.hex_escape > 0:
-            if t.value.lower() in string.hexdigits:
-                t.lexer.hex_escape -= 1
-            else:
-                raise ParseTypeError('Invalid hex character: {!r}, at line: {}'.format(t.value, t.lexer.lineno),
-                                     t.lexer.lineno, t.lexer.lexpos)
-        elif t.lexer.escape == 1:
-            raise ParseTypeError('Invalid escape sequence: \\{}, at line: {}'.format(t.value, t.lexer.lineno),
-                                 t.lexer.lineno, t.lexer.lexpos)
-=======
+
         else:
             self._process_string_with_escapes(t, escape_chars=self.STRING_ESCAPE_CHARS)
->>>>>>> 39a0cbb1
 
     t_STRING_ignore = ''
 
@@ -675,23 +652,7 @@
 
     def t_REXSTRING_value(self, t):
         r'.'
-<<<<<<< HEAD
-        if t.lexer.escape == 1 or t.value == '\\':
-            t.lexer.escape ^= 1
-            if t.value == 'x':
-                t.lexer.hex_escape = 2
-        elif t.lexer.hex_escape > 0:
-            if t.value.lower() in string.hexdigits:
-                t.lexer.hex_escape -= 1
-            else:
-                raise ParseTypeError('Invalid hex character: {!r}, at line: {}'.format(t.value, t.lexer.lineno),
-                                     t.lexer.lineno, t.lexer.lexpos)
-        elif t.lexer.escape == 1:
-            raise ParseTypeError('Invalid escape sequence: \\{}, at line: {}'.format(t.value, t.lexer.lineno),
-                                 t.lexer.lineno, t.lexer.lexpos)
-=======
         self._process_string_with_escapes(t)
->>>>>>> 39a0cbb1
 
     t_REXSTRING_ignore = ''
 
@@ -977,38 +938,7 @@
                                 | BASE64 base64_with_args
                                 | BASE64WIDE base64_with_args
                                 | PRIVATE'''
-<<<<<<< HEAD
-        mod_str = p[1]
-
-        if mod_str in self.string_modifiers:
-            message = 'Duplicate string modifier {} on line {}'.format(mod_str, p.lineno(1))
-            raise ParseTypeError(message, p.lineno, p.lexpos)
-
-        if mod_str in self.EXCLUSIVE_TEXT_MODIFIERS:
-            prev_mods = {x for x in self.string_modifiers if isinstance(x, str)}
-            excluded_modifiers = prev_mods & ({mod_str} ^ self.EXCLUSIVE_TEXT_MODIFIERS)
-            if excluded_modifiers:
-                prev_mod_str = excluded_modifiers.pop()
-                message = ('Mutually exclusive string modifier use of {} on line {} after {} usage'
-                           .format(mod_str, p.lineno(1), prev_mod_str))
-                raise ParseTypeError(message, p.lineno, p.lexpos)
-        if self.string_modifiers:
-            # Convert previously created modifiers with args to strings
-            if mod_str.startswith('base64') and isinstance(self.string_modifiers[-1], YaraBase64):
-                if mod_str == 'base64wide':
-                    self.string_modifiers[-1].modifier_name = 'base64wide'
-                    logger.debug('Corrected base64 string modifier to base64wide')
-                self.string_modifiers[-1] = str(self.string_modifiers[-1])
-                return
-            elif mod_str == 'xor' and isinstance(self.string_modifiers[-1], YaraXor):
-                self.string_modifiers[-1] = str(self.string_modifiers[-1])
-                logger.debug('Modified xor string was already added')
-                return
-        self._add_element(ElementTypes.STRINGS_MODIFIER, mod_str)
-        logger.debug('Matched a string modifier: {}'.format(mod_str))
-=======
         self._add_string_modifier(p)
->>>>>>> 39a0cbb1
 
     @staticmethod
     def p_regex_text_string_modifiers(p):
@@ -1021,18 +951,7 @@
                                 | WIDE
                                 | FULLWORD
                                 | PRIVATE'''
-<<<<<<< HEAD
-        mod_str = p[1]
-
-        if mod_str in self.string_modifiers:
-            message = 'Duplicate string modifier {} on line {}'.format(mod_str, p.lineno(1))
-            raise ParseTypeError(message, p.lineno, p.lexpos)
-
-        self._add_element(ElementTypes.STRINGS_MODIFIER, mod_str)
-        logger.debug('Matched a string modifier: {}'.format(mod_str))
-=======
         self._add_string_modifier(p)
->>>>>>> 39a0cbb1
 
     @staticmethod
     def p_byte_string_modifiers(p):
@@ -1041,18 +960,7 @@
 
     def p_byte_string_modifer(self, p):
         '''byte_string_modifer : PRIVATE'''
-<<<<<<< HEAD
-        mod_str = p[1]
-
-        if mod_str in self.string_modifiers:
-            message = 'Duplicate string modifier {} on line {}'.format(mod_str, p.lineno(1))
-            raise ParseTypeError(message, p.lineno, p.lexpos)
-
-        self._add_element(ElementTypes.STRINGS_MODIFIER, mod_str)
-        logger.debug('Matched a string modifier: {}'.format(mod_str))
-=======
         self._add_string_modifier(p)
->>>>>>> 39a0cbb1
 
     def p_xor_mod_args(self, p):
         '''xor_mod_args : LPAREN NUM RPAREN
@@ -1088,19 +996,11 @@
         '''base64_with_args : LPAREN STRING RPAREN'''
         # Remove parens and leading/trailing quotes
         b64_mod = [x for x in p if x not in (None, '(', ')')][0].strip('"')
-<<<<<<< HEAD
-        b64_data, _ = codecs.escape_decode(b64_mod)
-        if len(b64_data) != 64:
-            raise Exception('Base64 dictionary length {}, must be 64 characters'.format(len(b64_data)))
-        if re.search(rb'(.).*\1', b64_data):
-            raise Exception('Duplicate character in Base64 dictionary')
-=======
         b64_data = b64_mod.encode('ascii').decode('unicode-escape')
         if len(b64_data) != 64:
             raise Exception("Base64 dictionary length {}, must be 64 characters".format(len(b64_data)))
         if re.search(r'(.).*\1', b64_data):
             raise Exception("Duplicate character in Base64 dictionary")
->>>>>>> 39a0cbb1
         mod_str_mod = YaraBase64(b64_mod)
         logger.debug('Matched string modifier(s): {}'.format(b64_mod))
         self._add_element(ElementTypes.STRINGS_MODIFIER, mod_str_mod)
@@ -1210,8 +1110,6 @@
             message = 'Unknown text {} for token of type {} on line {}'.format(p.value, p.type, p.lineno)
             raise ParseTypeError(message, p.lineno, p.lexpos)
 
-<<<<<<< HEAD
-=======
     @staticmethod
     def _process_string_with_escapes(t, escape_chars=None):
         if escape_chars is None:
@@ -1221,7 +1119,7 @@
             if t.value == 'x':
                 t.lexer.hex_escape = 2
         elif t.lexer.hex_escape > 0:
-            if t.value.lower() in hexdigits:
+            if t.value.lower() in string.hexdigits:
                 t.lexer.hex_escape -= 1
             else:
                 raise ParseTypeError('Invalid hex character: {!r}, at line: {}'.format(t.value, t.lexer.lineno),
@@ -1233,11 +1131,6 @@
     def _add_string_modifier(self, p):
         mod_str = p[1]
         prev_mod_with_args = False
-        has_args = True if len(p) > 2 else False
-        compat_issue = self._check_modifier_compatibility(mod_str, has_args)
-        if compat_issue:
-            message = compat_issue.format(p.lineno(1))
-            raise ParseTypeError(message, p.lineno, p.lexpos)
         if mod_str in self.string_modifiers:
             message = 'Duplicate string modifier {} on line {}'.format(mod_str, p.lineno(1))
             raise ParseTypeError(message, p.lineno, p.lexpos)
@@ -1265,21 +1158,6 @@
             self._add_element(ElementTypes.STRINGS_MODIFIER, mod_str)
             logger.debug('Matched a string modifier: {}'.format(mod_str))
 
-    def _check_modifier_compatibility(self, string_modifier, modifier_has_args):
-        if string_modifier == 'xor' and self.YARA_VERSION < StrictVersion('3.8.0'):
-            message = ('{} modifier on line {{}} not available in YARA {}'
-                       .format(string_modifier, self.YARA_VERSION))
-            return message
-        if string_modifier == 'xor' and modifier_has_args and self.YARA_VERSION < StrictVersion('3.11.0'):
-            message = ('{} modifier with args on line {{}} not available in YARA {}'
-                       .format(string_modifier, self.YARA_VERSION))
-            return message
-        if string_modifier.startswith('base64') and self.YARA_VERSION < StrictVersion('3.12.0'):
-            message = ('{} modifier on line {{}} not available in YARA {}'
-                       .format(string_modifier, self.YARA_VERSION))
-            return message
-
->>>>>>> 39a0cbb1
 
 class YaraXor(str):
     """YARA xor string modifier."""
