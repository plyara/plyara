--- conflicted
+++ resolved
@@ -116,12 +116,7 @@
 
     FUNCTION_KEYWORDS = ('uint8', 'uint16', 'uint32', 'uint8be', 'uint16be', 'uint32be')
 
-<<<<<<< HEAD
-    def __init__(self, console_logging=False, store_raw_sections=True):
-=======
-
     def __init__(self, console_logging=False, store_raw_sections=True, return_python_types=False):
->>>>>>> 50d0be34
         """Initialize the parser object.
 
         Args:
